--- conflicted
+++ resolved
@@ -29,13 +29,8 @@
         raise MissingAttributeError.new(attr) if attributes[attr].blank?
       }
 
-<<<<<<< HEAD
       self.merge!(attributes)
-      self.categories = Array.new
-=======
-      self.merge!(options)
       self.explicit = yes_no_or_input(options[:explicit])
->>>>>>> 911ddcb5
       @source_files = Array.new
 
       if (sources.respond_to?(:each)) # array
@@ -52,13 +47,13 @@
         Dropcaster.logger.info("Channel image URL '#{self.image_url}' is relative, so we prepend it with the channel URL '#{self.url}'")
         self.image_url = URI.join(self.url, self.image_url).to_s
       end
-      
+
       # If enclosures_url is not given, take the channel URL as a base.
       if self.enclosures_url.blank?
         Dropcaster.logger.info("No enclosure URL given, using the channel's enclosure URL")
-        self.enclosures_url = self.url 
+        self.enclosures_url = self.url
       end
-      
+
       channel_template = self.channel_template || File.join(File.dirname(__FILE__), '..', '..', 'templates', 'channel.rss.erb')
 
       begin
@@ -90,14 +85,14 @@
         # set author and image_url from channel if empty
         if item.artist.blank?
           Dropcaster.logger.info("#{src} has no artist, using the channel's author")
-          item.tag.artist = self.author 
+          item.tag.artist = self.author
         end
-        
+
         if item.image_url.blank?
           Dropcaster.logger.info("#{src} has no image URL set, using the channel's image URL")
-          item.image_url = self.image_url 
+          item.image_url = self.image_url
         end
-        
+
         # construct absolute URL, based on the channel's enclosures_url attribute
         self.enclosures_url << '/' unless self.enclosures_url =~ /\/$/
         item.url = URI.join(URI.escape(self.enclosures_url), URI.escape(item.file_name))
@@ -107,7 +102,7 @@
 
       all_items.sort{|x, y| y.pub_date <=> x.pub_date}
     end
-    
+
     # from http://stackoverflow.com/questions/4136248
     def humanize_time(secs)
       [[60, :s], [60, :m], [24, :h], [1000, :d]].map{ |count, name|
@@ -117,7 +112,7 @@
         end
       }.compact.reverse.join(' ')
     end
-    
+
     # Fixed version of https://gist.github.com/260184
     def humanize_size(number)
       return nil if number.nil?
@@ -138,7 +133,7 @@
         return storage_units_format.gsub(/%n/, number.to_i.to_s).gsub(/%u/, unit)
       end
     end
-    
+
   private
     def add_files(src)
       if File.directory?(src)
@@ -147,7 +142,7 @@
         @source_files << src
       end
     end
-    
+
     #
     # Deal with Ruby's autoboxing of Yes, No, true, etc values in YAML
     #
